/* Copyright 2017-present The KotlinNLP Authors. All Rights Reserved.
 *
 * This Source Code Form is subject to the terms of the Mozilla Public
 * License, v. 2.0. If a copy of the MPL was not distributed with this
 * file, You can obtain one at http://mozilla.org/MPL/2.0/.
 * ------------------------------------------------------------------*/

package com.kotlinnlp.neuralparser.helpers.treeutils

/**
 * The [DAGNode]s factory.
 *
 * @param elements a list of elements
 * @param arcs a list of arcs
 */
class DAGNodesFactory<IdType: Comparable<IdType>>(
  private val elements: List<Element<IdType>>,
  private val arcs: List<Pair<IdType, IdType?>>
) {

  /**
   * Map the Ids with the linear indexes of the elements in the list.
   */
  private val idsToIndexes: Map<IdType, Int> = this.elements.foldIndexed(mutableMapOf()) { index, acc, token ->
    acc[token.id] = index
    acc
  }

  /**
   * Build a new list of nodes.
   *
   * @return a new list of nodes
   */
  fun newNodes(): List<DAGNode<IdType>> = this.elements.mapIndexed { index, token -> DAGNode(token, index) }.also { nodes ->

    this.arcs.forEach { (depId, govId) ->

      assignHead(depId, govId, nodes)
    }
  }

  /**
   * Assign the heads into the nodes.
   *
   * @param depId the dependent id
   * @param govId the governor id (can be null in case of root)
   * @param nodes the list of nodes
   */
  private fun assignHead(depId: IdType, govId: IdType?, nodes: List<DAGNode<IdType>>) {

    val depNodeIndex: Int = this.idsToIndexes.getValue(depId)

    if (govId == null)
<<<<<<< HEAD
      nodes[depNodeIndex].assignHead(null) // root
    else
      this.idsToIndexes.getValue(govId).let { govNodeIndex ->
        nodes[depNodeIndex].assignHead(nodes[govNodeIndex])
=======
      nodes[depNodeIndex].head = null // root
    else
      this.idsToIndexes.getValue(govId).let { govNodeIndex ->
        nodes[depNodeIndex].head = nodes[govNodeIndex]
>>>>>>> 6dc73f06
      }
  }
}<|MERGE_RESOLUTION|>--- conflicted
+++ resolved
@@ -51,17 +51,10 @@
     val depNodeIndex: Int = this.idsToIndexes.getValue(depId)
 
     if (govId == null)
-<<<<<<< HEAD
-      nodes[depNodeIndex].assignHead(null) // root
-    else
-      this.idsToIndexes.getValue(govId).let { govNodeIndex ->
-        nodes[depNodeIndex].assignHead(nodes[govNodeIndex])
-=======
       nodes[depNodeIndex].head = null // root
     else
       this.idsToIndexes.getValue(govId).let { govNodeIndex ->
         nodes[depNodeIndex].head = nodes[govNodeIndex]
->>>>>>> 6dc73f06
       }
   }
 }