/* Copyright 2017-present The KotlinNLP Authors. All Rights Reserved.
 *
 * This Source Code Form is subject to the terms of the Mozilla Public
 * License, v. 2.0. If a copy of the MPL was not distributed with this
 * file, You can obtain one at http://mozilla.org/MPL/2.0/.
 * ------------------------------------------------------------------*/

package com.kotlinnlp.neuralparser.helpers.treeutils

import com.kotlinnlp.utils.concat

/**
 * The Node of a directed acyclic graph.
 *
 * @property element the element
 * @property index the index
 */
class DAGNode<IdType: Comparable<IdType>>(
  val element: Element<IdType>,
  val index: Int
) {

  /**
   * The head of the node (default null).
   */
  var head: DAGNode<IdType>? = null
<<<<<<< HEAD
=======
    set(value) { require(!this.headSet) { "Head already set." }
      field = value
      this.headSet = true
    }
>>>>>>> 6dc73f06

  /**
   * The depth of this node in the tree.
   */
  val depth: Int by lazy { this.pathToRoot.lastIndex }

  /**
   * Contains the indexes of the node itself and its ancestors.
   */
  val pathToRoot: List<Int> by lazy {

    require(this.headSet) { "The head of the node has not yet been set."}

    listOf(this.index).concat(this.head?.pathToRoot)
  }

  /**
   * Whether the [head] has been initialized, or not.
   * Property set in the 'setHead()' method.
   */
  private var headSet: Boolean = false

  /**
   * Calculate the distance summing the length of the paths of this and the [other] nodes to the
   * Lowest Common Ancestor (LCA).
   *
   * @param other a node
   *
   * @return the distance between this and the [other] node
   */
  fun distance(other: DAGNode<IdType>): Int {

    val lca = this.pathToRoot.first { other.pathToRoot.contains(it) }

    return this.pathToRoot.indexOf(lca) + other.pathToRoot.indexOf(lca)
  }

  /**
<<<<<<< HEAD
   * Set another node as [head] of this.
   *
   * @param other a node
   */
  fun assignHead(other: DAGNode<IdType>?) {

    require(!this.headSet) { "Head already set."}

    this.head = other
    this.headSet = true
  }

  /**
=======
>>>>>>> 6dc73f06
   * @return the string representation of this node
   */
  override fun toString(): String = "($index: \"${element.label}\"${head?.let { " $it" } ?: ""})"
}<|MERGE_RESOLUTION|>--- conflicted
+++ resolved
@@ -24,13 +24,11 @@
    * The head of the node (default null).
    */
   var head: DAGNode<IdType>? = null
-<<<<<<< HEAD
-=======
     set(value) { require(!this.headSet) { "Head already set." }
       field = value
       this.headSet = true
     }
->>>>>>> 6dc73f06
+
 
   /**
    * The depth of this node in the tree.
@@ -69,22 +67,6 @@
   }
 
   /**
-<<<<<<< HEAD
-   * Set another node as [head] of this.
-   *
-   * @param other a node
-   */
-  fun assignHead(other: DAGNode<IdType>?) {
-
-    require(!this.headSet) { "Head already set."}
-
-    this.head = other
-    this.headSet = true
-  }
-
-  /**
-=======
->>>>>>> 6dc73f06
    * @return the string representation of this node
    */
   override fun toString(): String = "($index: \"${element.label}\"${head?.let { " $it" } ?: ""})"
